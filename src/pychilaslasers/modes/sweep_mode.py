"""
Sweep mode implementation for laser wavelength sweeping operations.
<p>
This module implements sweep mode operation for COMET lasers. The sweep mode enables
<<<<<<< HEAD
continuous cycling through wavelengths with configurable bounds, intervals,
and repetition counts.
<p>
Authors: RLK, AVR, SDU
Last Revision: July 30, 2025 - Enhanced documentation and improved code formatting
"""

=======
continuous cycling through wavelengths with configurable range, intervals,
and repetition counts.
<p>
Authors: RLK, AVR, SDU
Last Revision: Aug 4, 2025 - Implemented new Communication class for serial communication and improved mode error handling L71
"""

# ⚛️ Type checking
>>>>>>> 2ee28a2c
from __future__ import annotations
from typing import TYPE_CHECKING

if TYPE_CHECKING:
    from pychilaslasers.laser import Laser

# ✅ Local imports
from pychilaslasers.exceptions.mode_error import ModeError
from pychilaslasers.modes.calibrated import __Calibrated
from pychilaslasers.modes.mode import LaserMode


class SweepMode(__Calibrated):
    """Manages laser wavelength sweep operations.
    <p>
    SweepMode allows the laser to continuously cycle through a range of wavelengths
<<<<<<< HEAD
    with custom bounds, intervals, and repetition settings.
=======
    with custom range, intervals, and repetition settings.
    <p>
    **Important**: The sweep operates from high wavelengths to low wavelengths.
    This means the start wavelength should be the maximum (highest) wavelength
    and the end wavelength should be the minimum (lowest) wavelength in your
    desired range.
>>>>>>> 2ee28a2c
    
    Args:
        laser: The laser instance to control.
        calibration: Calibration data dictionary containing sweep mode parameters
            as returned by the :meth:`utils.read_calibration_file` method.
    
    Attributes:
<<<<<<< HEAD
        wavelength: Current wavelength setting from the cycler position.
        lower_bound: Lower bound of the sweep range in nanometers.
        upper_bound: Upper bound of the sweep range in nanometers.
        cycler_interval: Time interval between wavelength steps in microseconds.
=======
        wavelength: Current wavelength setting.
        start_wavelength: of the sweep range in nanometers.
        end_wavelength: of the sweep range in nanometers.
        interval: Time interval between wavelength steps in microseconds.
>>>>>>> 2ee28a2c
        number_sweeps: Number of sweep cycles to perform (0 for infinite).
        mode: Returns LaserMode.SWEEP.
        
    Raises:
        ValueError: If laser model is not compatible with sweep mode.
    """

    def __init__(self, laser: Laser, calibration: dict) -> None:
        """Initialize sweep mode with laser instance and calibration data.
        
        Args:
            laser: The laser instance to control.
            calibration: Calibration data dictionary containing sweep mode parameters.
                This should be the full calibration dictionary as returned by
                :meth:`utils.read_calibration_file`.
                
        Raises:
            ValueError: If laser model is not COMET or calibration is invalid.
        """
        super().__init__(laser)
        if (
            laser.model != "COMET"
            or calibration.get("model") != "COMET"
            or "sweep" not in calibration
        ):
<<<<<<< HEAD
            raise ValueError("Sweep mode is only supported for COMET lasers.")
=======
            raise ModeError("Sweep mode is only supported for COMET lasers.", 
                            current_mode=laser.mode)
>>>>>>> 2ee28a2c

        # Gather calibration data
        self._calibration = calibration["sweep"]
        self._default_TEC: float = calibration["sweep"]["tec_temp"]
        self._default_current: float = calibration["sweep"]["current"]
        self._default_interval: int = calibration["sweep"]["interval"]
        self._wavelengths: list[float] = calibration["sweep"]["wavelengths"]


        self._min_wl: float = min(self._wavelengths)
        self._max_wl: float = max(self._wavelengths)
        self._step_size: float = abs(self._wavelengths[0] - self._wavelengths[self._wavelengths.count(self._wavelengths[0])]) 

        self._no_sweeps: int = 0  # Default to infinite sweeps

    ########## Main Methods ##########
    
    def apply_defaults(self) -> None:
        """Apply default settings for sweep mode operation.
        <p>
        Sets the laser to the default TEC temperature, diode current,
<<<<<<< HEAD
        full wavelength range bounds, and cycler interval.
        """
        self._laser.tec.target = self._default_TEC
        self._laser.diode.current = self._default_current
        self.set_bounds(start_wl=self._max_wl, end_wl=self._min_wl)
        self.cycler_interval = self._default_cycler_interval
=======
        full wavelength range and interval.
        """
        self._laser.tec.target = self._default_TEC
        self._laser.diode.current = self._default_current
        self.set_range(start_wl=self._max_wl, end_wl=self._min_wl)
        self.interval = self._default_interval
>>>>>>> 2ee28a2c

    def start(self, number_sweeps: int | None = None) -> None:
        """Start the wavelength sweep operation.
        <p> 
        Initiates the sweep operation with the configured number of cycles.
        The laser will begin cycling through the wavelength range according
<<<<<<< HEAD
        to the current bounds and interval settings.
=======
        to the current range and interval settings.
>>>>>>> 2ee28a2c
        """
        if number_sweeps is not None:
            self.number_sweeps = number_sweeps

<<<<<<< HEAD
        self._laser.query(data=f"DRV:CYC:RUN {self.number_sweeps:d}")
=======
        self._comm.query(data=f"DRV:CYC:RUN {self.number_sweeps:d}")
>>>>>>> 2ee28a2c

    def stop(self) -> None:
        """Stop the current wavelength sweep operation.
        <p>
        Immediately halts the sweep operation. The laser will remain at its
        current wavelength position. Use :meth:`resume` to continue the sweep
        from where it was stopped.
        """

<<<<<<< HEAD
        self._laser.query(data="DRV:CYC:ABRT")
=======
        self._comm.query(data="DRV:CYC:ABRT")
>>>>>>> 2ee28a2c
        
    def resume(self) -> None:
        """Resume a paused wavelength sweep operation.
        <p>
        Resumes a sweep operation that was previously stopped using the 
        :meth:`stop` method. The sweep will continue from its current position
        with the same configuration settings.
        """
<<<<<<< HEAD
        self._laser.query(data="DRV:CYC:CONT")

    def set_bounds(self, start_wl: float, end_wl: float) -> None:
        """Set the wavelength sweep range bounds.
        <p>
        Configures the start and end wavelength limits for the sweep operation.
        When setting bounds, the start bound is set to the first occurrence of
        a wavelength in the cycler table and the end bound is set to the last
        occurrence. This ensures proper indexing within the calibration table.
        <p>
        If the specified wavelengths are not exact matches in the calibration table,
        the closest available wavelengths will be used instead.

        Args:
            start_wl: Start bound wavelength in nanometers.
            end_wl: End bound wavelength in nanometers.

        Raises:
            ValueError: If bounds are outside the calibrated range or if start >= end.
        """
        if end_wl < self._min_wl or start_wl > self._max_wl:
            raise ValueError(f"Bounds must be between {self._min_wl} and {self._max_wl}.")
        if start_wl <= end_wl:
            raise ValueError(f"Start wavelength {start_wl} cannot be less than end wavelength {end_wl}.")
        if start_wl not in self._wavelengths:
            start_wl = self._find_closest_wavelength(start_wl)
        if end_wl not in self._wavelengths:
            end_wl = self._find_closest_wavelength(end_wl)

        # Get the index of the first occurrence of the start bound wavelength
        index_start: int = self._wavelengths.index(start_wl) 
        # Get the index of the first occurrence of the end bound wavelength
        index_end: int = self._wavelengths.index(end_wl)
        # Get the index of the last occurrence of the end bound wavelength
        index_end += self._wavelengths.count(end_wl) - 1
        
        self._laser.query(data=f"DRV:CYC:SPAN {index_start} {index_end}")

    def get_bounds(self) -> tuple[float, float]:
        """Get the current wavelength sweep range bounds.
        
        Returns:
            tuple[float, float]: A tuple containing (lower_bound, upper_bound) wavelengths 
                in nanometers.
        """
        [index_start, index_end] = self._laser.query("DRV:CYC:SPAN?").split(' ')
        return (
            self._wavelengths[int(index_start)],
            self._wavelengths[int(index_end)]
        )
=======
        self._comm.query(data="DRV:CYC:CONT")
>>>>>>> 2ee28a2c

    def get_total_time(self) -> float:
        """Calculate the total estimated time for the complete sweep operation.
        
        Returns:
<<<<<<< HEAD
            float: The estimated total time for the sweep in microseconds, based on the current
                interval, number of wavelength points, and number of sweep cycles.
                Returns 0.0 if number of sweeps is 0 (infinite sweeps).
        """
        return self.cycler_interval * len(self.get_points()) * self.number_sweeps if self.number_sweeps > 0 else 0.0

    def get_points(self) -> list[float]:
        """Get all wavelength points within the current sweep bounds.
        
        Returns:
            list[float]: List of wavelengths that will be swept through during operation, 
                including both the lower and upper bounds.
=======
            The estimated total time for the sweep in microseconds, based on the current
                interval, number of wavelength points, and number of sweep cycles.
                Returns 0.0 if number of sweeps is 0 (infinite sweeps).
        """
        return self.interval * len(self.get_points()) * self.number_sweeps if self.number_sweeps > 0 else 0.0

    def get_points(self) -> list[float]:
        """Get all wavelength points within the current sweep range.
        
        Returns:
            List of wavelengths that will be swept through during operation, 
                including both the lower and upper wavelengths.
>>>>>>> 2ee28a2c
        """
        lower_index: int = self._wavelengths.index(self.start_wavelength)
        upper_index: int = self._wavelengths.index(self.end_wavelength)
        upper_index += self._wavelengths.count(self.end_wavelength) - 1
        return self._wavelengths[lower_index:upper_index + 1]

    ########## Properties (Getters/Setters) ##########
    
    @property
    def mode(self) -> LaserMode:
        """Get the laser operation mode.
        
        Returns:
            LaserMode: LaserMode.SWEEP indicating this is a sweep mode instance.
        """
        return LaserMode.SWEEP

    @property
    def wavelength(self) -> float:
<<<<<<< HEAD
        """Get the current wavelength from the cycler position.
        
        Returns:
            float: The wavelength corresponding to the current cycler position
=======
        """Get the current wavelength from the laser.
        
        Returns:
            The wavelength corresponding to the current wavelength 
>>>>>>> 2ee28a2c
                in nanometers.
            
        Note:
            Queries the laser hardware for the current position
            and maps it to the corresponding wavelength in the calibration table.
            
        Warning:
<<<<<<< HEAD
            Depending on the cycler interval, this value may have changed by the 
=======
            Depending on the interval, this value may have changed by the 
>>>>>>> 2ee28a2c
            time it is retrieved due to the continuous sweeping operation.
        """
        current_index: int = int(self._comm.query("DRV:CYC:CPOS?"))
        return self._wavelengths[current_index]

    @property
<<<<<<< HEAD
    def cycler_interval(self) -> float:
        """Get the current cycler interval setting.
        
        Returns:
            float: The time interval between wavelength steps in milliseconds.
        """
        return float(self._laser.query("DRV:CYC:INT?"))

    @cycler_interval.setter
    def cycler_interval(self, value: int) -> None:
        """Set the cycler interval between wavelength steps.
        
        Args:
            value: Time interval between wavelength steps in microseconds.
                Must be a positive integer between 20 and 50 000.
                
        Warning:
            The cycler interval is part of the calibration data. Changing it
            may cause the laser to behave differently than expected.
            
        Raises:
            ValueError: If value is not a positive integer within the valid range.
        """
        if 20 > value or value > 50000 or not isinstance(value, int):
            raise ValueError("Cycler interval must be a positive integer between 20 and 50 000 microseconds.")
        self._laser.query(data=f"DRV:CYC:INT {value}")
=======
    def interval(self) -> int:
        """Get the current interval setting.
        
        Returns:
            The time interval between wavelength steps in milliseconds.
        """
        return int(self._comm.query("DRV:CYC:INT?"))

    @interval.setter
    def interval(self, interval: int) -> None:
        """Set the interval between wavelength steps.
        
        Args:
            interval: Time interval between wavelength steps in microseconds.
                Must be a positive integer between 20 and 50 000.
                
        Warning:
            The interval is part of the calibration data. Changing it
            may cause the laser to behave differently than expected.
            
        Raises:
            ValueError: If interval is not a positive integer within the valid range.
        """
        if 20 > interval or interval > 50000 or not isinstance(interval, int):
            raise ValueError(f"Interval value {interval} not valid: must be a positive integer between 20 and 50 000 microseconds.")
        self._comm.query(data=f"DRV:CYC:INT {interval}")
>>>>>>> 2ee28a2c

    @property
    def number_sweeps(self) -> int:
        """Get the configured number of sweep cycles.
        
        Returns:
<<<<<<< HEAD
            int: The number of sweep cycles configured. 0 indicates infinite sweeps.
=======
            The number of sweep cycles configured. 0 indicates infinite sweeps.
>>>>>>> 2ee28a2c
        """
        return self._no_sweeps

    @number_sweeps.setter
<<<<<<< HEAD
    def number_sweeps(self, value: int) -> None:
        """Set the number of sweep cycles to perform.
        
        Args:
            value: Number of sweep cycles to perform. Set to 0 for infinite sweeps.
            
        Raises:
            ValueError: If value is negative or not an integer.
        """
        if value < 0 or not isinstance(value, int):
            raise ValueError("Number of sweeps must be a non-negative integer.")
        self._no_sweeps = value


    ########## Private Methods ##########

    def _find_closest_wavelength(self, wavelength: float) -> float:
        """Find the closest available wavelength in the calibration table.
        <p>
        This method is used internally to find a wavelength in the calibration table
        that is closest to the specified target wavelength. This is useful when
        the exact requested wavelength is not available in the calibration data.
        
        Args:
            wavelength: The target wavelength in nanometers.
        
        Returns:
            float: The closest valid wavelength from the calibration data in nanometers.
        """
        return min(self._wavelengths, key=lambda x: abs(x - wavelength))


    ########## Method Overloads/Aliases ##########
    
    def get_wl(self) -> float:
        """Get the current wavelength setting.
        <p>
        Alias for the :attr:`wavelength` property getter for convenience.
        
        Returns:
            float: Current wavelength in nanometers.
        """
        return self.wavelength

    def set_interval(self, interval: int) -> None:
        """Set the cycler interval between wavelength steps.
        <p> 
        Alias for the :attr:`cycler_interval` property setter.
        Controls the time delay between each wavelength step during the sweep.
        
        Args:
            interval: Time interval between wavelength steps in microseconds.
                Must be a positive integer between 20 and 50 000.
            
        Warning:
            The cycler interval is part of the calibration data. Changing it
            may cause the laser to behave differently than expected.

        Raises:
            ValueError: If value is not a positive integer within the valid range.
        """
        self.cycler_interval = interval

    @property
    def lower_bound(self) -> float:
        """Get the lower bound of the current sweep range.
        <p>
        Alias for :meth:`get_bounds` result extraction for convenience.
        
        Returns:
            float: The wavelength at the lower bound of the current sweep range
                in nanometers.
        """
        return self.get_bounds()[0]

    @lower_bound.setter
    def lower_bound(self, value: float) -> None:
        """Set the lower bound of the sweep range.
        <p>
        Alias for :meth:`set_bounds` with current upper bound for convenience.
        
        Args:
            value: New lower bound wavelength in nanometers.
            
        Raises:
            ValueError: If value is outside the calibrated wavelength range or
                if it is greater than or equal to the current upper bound.
        """
        self.set_bounds(value, self.upper_bound)

    @property
    def upper_bound(self) -> float:
        """Get the upper bound of the current sweep range.
        <p>
        Alias for :meth:`get_bounds` result extraction for convenience.
        
        Returns:
            float: The wavelength at the upper bound of the current sweep range
                in nanometers.
        """
        return self.get_bounds()[1]

    @upper_bound.setter
    def upper_bound(self, value: float) -> None:
        """Set the upper bound of the sweep range.
        <p>
        Alias for :meth:`set_bounds` with current lower bound for convenience.
        
        Args:
            value: New upper bound wavelength in nanometers.
            
        Raises:
            ValueError: If value is outside the calibrated wavelength range or
                if it is less than or equal to the current lower bound.
=======
    def number_sweeps(self, number: int) -> None:
        """Set the number of sweep cycles to perform.
        
        Args:
            number: Number of sweep cycles to perform. Set to 0 for infinite sweeps.
            
        Raises:
            ValueError: If number is negative or not an integer.
        """
        if number < 0 or not isinstance(number, int):
            raise ValueError("Number of sweeps must be a non-negative integer.")
        self._no_sweeps = number

    @property
    def range(self) -> tuple[float, float]:
        """Get the current wavelength sweep range.
        
        Returns:
            A tuple containing (start_wavelength, end_wavelength) where
                start_wavelength is the higher value and end_wavelength is the lower value,
                reflecting the high-to-low sweep direction.
        """
        [index_start, index_end] = self._comm.query("DRV:CYC:SPAN?").split(' ')
        return (
            self._wavelengths[int(index_start)],
            self._wavelengths[int(index_end)]
        )

    @range.setter
    def range(self, range: tuple[float, float] | list[float]) -> None:
        """Set the wavelength sweep range.
        <p>
        Alias for :attr:`range`. Returns the current sweep range as configured for high-to-low wavelength sweeping.
        <p>
        Configures the start and end wavelength limits for the sweep operation.
        When setting the range the start wavelength is set to the first occurrence of
        that wavelength in the calibration table and the end wavelength is set to the last
        occurrence. This ensures proper indexing within the calibration table.
        <p>
        **Important**: The sweep goes from high to low wavelengths. Therefore:
        - `start_wl` should be the highest wavelength (where sweep begins)
        - `end_wl` should be the lowest wavelength (where sweep ends)
        <p>
        If the specified wavelengths are not exact matches in the calibration table,
        the closest available wavelengths will be used instead.

        Args:
            start_wl: Start wavelength in nanometers (should be the higher value).
            end_wl: End wavelength in nanometers (should be the lower value).

        Raises:
            ValueError: If wavelength are outside the calibrated range or if start <= end.
        """
        start_wl, end_wl = range
        if end_wl < self._min_wl or start_wl > self._max_wl:
            raise ValueError(f"Range must be in [{self._max_wl} -> {self._min_wl}].")
        if start_wl <= end_wl:
            raise ValueError(f"Start wavelength {start_wl} cannot be less than end wavelength {end_wl}.")
        if start_wl not in self._wavelengths:
            start_wl = self._find_closest_wavelength(start_wl)
        if end_wl not in self._wavelengths:
            end_wl = self._find_closest_wavelength(end_wl)

        # Get the index of the first occurrence of the start wavelength
        index_start: int = self._wavelengths.index(start_wl) 
        # Get the index of the first occurrence of the end wavelength
        index_end: int = self._wavelengths.index(end_wl)
        # Get the index of the last occurrence of the end wavelength
        index_end += self._wavelengths.count(end_wl) - 1
        
        self._comm.query(data=f"DRV:CYC:SPAN {index_start} {index_end}")

    @property
    def step_size(self) -> float:
        """Get the step size between consecutive wavelengths in the sweep range.
        
        Returns:
            The step size in nanometers between consecutive wavelengths
                in the sweep range.
                
        """
        return self._step_size
    

    @property
    def cycler_running(self) -> bool:
        """Indicates if the cycler is currently running

        Returns:
            (bool): if the cycler is running
        """
        return bool(int(self._comm.query("DRV:CYC:RUN?")))


    ########## Private Methods ##########

    def _find_closest_wavelength(self, wavelength: float) -> float:
        """Find the closest available wavelength in the calibration table.
        <p>
        This method is used internally to find a wavelength in the calibration table
        that is closest to the specified target wavelength. This is useful when
        the exact requested wavelength is not available in the calibration data.
        
        Args:
            wavelength: The target wavelength in nanometers.
        
        Returns:
            The closest valid wavelength from the calibration data in nanometers.
        """
        return min(self._wavelengths, key=lambda x: abs(x - wavelength))


    ########## Method Overloads/Aliases ##########

    def set_count(self, count: int) -> None:
        """
        Alias for the :attr:`number_sweeps` property setter.
        
        Args:
            count: Number of sweeps to perform. Set to 0 for infinite sweeps.
            
        Raises:
            ValueError: If count is negative or not an integer.
        """
        self.number_sweeps = count
    
    def get_wl(self) -> float:
        """
        Alias for the :attr:`wavelength` property getter for convenience.
        
        Returns:
            Current wavelength in nanometers.
>>>>>>> 2ee28a2c
        """
        self.set_bounds(self.lower_bound, value)

    def set_interval(self, interval: int) -> None:
        """
        Alias for the :attr:`interval` property setter.
        Args:
            interval: Time interval between wavelength steps in microseconds.
                Must be a positive integer between 20 and 50 000.
            
        Warning:
            The interval is part of the calibration data. Changing it
            may cause the laser to behave differently than expected.

        Raises:
            ValueError: If interval is not a positive integer within the valid range.
        """
        self.interval = interval


    @property
    def start_wavelength(self) -> float:
<<<<<<< HEAD
        """Get the starting wavelength of the sweep operation.
        <p>
        Alias for the :attr:`lower_bound` property for convenience.
        
        Returns:
            float: The lower bound wavelength of the current sweep range in nanometers.
        """
        return self.lower_bound

    @start_wavelength.setter
    def start_wavelength(self, value: float) -> None:
        """Set the starting wavelength of the sweep operation.
        <p>
        Alias for the :attr:`lower_bound` property setter for convenience.
        
        Args:
            value: The lower bound wavelength of the sweep range in nanometers.
        """
        self.lower_bound = value

    @property
    def end_wavelength(self) -> float:
        """Get the ending wavelength of the sweep operation.
        <p>
        Alias for the :attr:`upper_bound` property for convenience.

        Returns:
            float: The upper bound wavelength of the current sweep range in nanometers.
=======
        """Get the start wavelength of the current sweep range.
        <p>
        Alias for :meth:`get_range` result extraction for convenience.
        
        Returns:
            The wavelength at the start of the current sweep range
                in nanometers.
        """
        return self.range[0]

    @start_wavelength.setter
    def start_wavelength(self, wavelength: float) -> None:
        """Set the lower wavelength of the sweep range.
        <p>
        Alias for :meth:`set_range` with current end wavelength for convenience.
        
        Args:
            wavelength: New start wavelength in nanometers.
            
        Raises:
            ValueError: If wavelength is outside the calibrated wavelength range or
                if it is greater than or equal to the current end wavelength.
        """
        self.range = (wavelength, self.end_wavelength)

    @property
    def end_wavelength(self) -> float:
        """Get the end wavelength of the current sweep range.
        <p>
        Alias for :meth:`get_range` result extraction for convenience.
        
        Returns:
            The wavelength at the end of the current sweep range
                in nanometers.
>>>>>>> 2ee28a2c
        """
        return self.range[1]

    @end_wavelength.setter
<<<<<<< HEAD
    def end_wavelength(self, value: float) -> None:
        """Set the ending wavelength of the sweep operation.
        <p>
        Alias for the :attr:`upper_bound` property setter for convenience.
        
        Args:
            value: The upper bound wavelength of the sweep range in nanometers.
        """
        self.upper_bound = value
=======
    def end_wavelength(self, wavelength: float) -> None:
        """Set the end wavelength of the sweep range.
        <p>
        Alias for :meth:`set_range` with current start wavelength for convenience.
        
        Args:
            wavelength: New end wavelength in nanometers.
            
        Raises:
            ValueError: If wavelength is outside the calibrated wavelength range or
                if it is less than or equal to the current start wavelength.
        """
        self.range = (self.start_wavelength, wavelength)


    def get_range(self) -> tuple[float, float]:
        """
        Alias for :attr:`range`. Returns the current sweep range as configured for high-to-low wavelength sweeping.

        Returns:
            A tuple containing (start_wavelength, end_wavelength) where
                start_wavelength is the higher value and end_wavelength is the lower value,
                reflecting the high-to-low sweep direction.
        """
        return self.range
    

    def set_range(self, start_wl: float, end_wl: float) -> None:  # set range
        """
        Alias for :attr:`range`. Returns the current sweep range as configured for high-to-low wavelength sweeping.

        Args:
            start_wl: Start wavelength in nanometers (should be the higher value).
            end_wl: End wavelength in nanometers (should be the lower value).

        Raises:
            ValueError: If wavelength are outside the calibrated range or if start <= end.
        """
        self.range = (start_wl, end_wl)
>>>>>>> 2ee28a2c
<|MERGE_RESOLUTION|>--- conflicted
+++ resolved
@@ -2,15 +2,6 @@
 Sweep mode implementation for laser wavelength sweeping operations.
 <p>
 This module implements sweep mode operation for COMET lasers. The sweep mode enables
-<<<<<<< HEAD
-continuous cycling through wavelengths with configurable bounds, intervals,
-and repetition counts.
-<p>
-Authors: RLK, AVR, SDU
-Last Revision: July 30, 2025 - Enhanced documentation and improved code formatting
-"""
-
-=======
 continuous cycling through wavelengths with configurable range, intervals,
 and repetition counts.
 <p>
@@ -19,7 +10,6 @@
 """
 
 # ⚛️ Type checking
->>>>>>> 2ee28a2c
 from __future__ import annotations
 from typing import TYPE_CHECKING
 
@@ -36,16 +26,12 @@
     """Manages laser wavelength sweep operations.
     <p>
     SweepMode allows the laser to continuously cycle through a range of wavelengths
-<<<<<<< HEAD
-    with custom bounds, intervals, and repetition settings.
-=======
     with custom range, intervals, and repetition settings.
     <p>
     **Important**: The sweep operates from high wavelengths to low wavelengths.
     This means the start wavelength should be the maximum (highest) wavelength
     and the end wavelength should be the minimum (lowest) wavelength in your
     desired range.
->>>>>>> 2ee28a2c
     
     Args:
         laser: The laser instance to control.
@@ -53,17 +39,10 @@
             as returned by the :meth:`utils.read_calibration_file` method.
     
     Attributes:
-<<<<<<< HEAD
-        wavelength: Current wavelength setting from the cycler position.
-        lower_bound: Lower bound of the sweep range in nanometers.
-        upper_bound: Upper bound of the sweep range in nanometers.
-        cycler_interval: Time interval between wavelength steps in microseconds.
-=======
         wavelength: Current wavelength setting.
         start_wavelength: of the sweep range in nanometers.
         end_wavelength: of the sweep range in nanometers.
         interval: Time interval between wavelength steps in microseconds.
->>>>>>> 2ee28a2c
         number_sweeps: Number of sweep cycles to perform (0 for infinite).
         mode: Returns LaserMode.SWEEP.
         
@@ -89,12 +68,8 @@
             or calibration.get("model") != "COMET"
             or "sweep" not in calibration
         ):
-<<<<<<< HEAD
-            raise ValueError("Sweep mode is only supported for COMET lasers.")
-=======
             raise ModeError("Sweep mode is only supported for COMET lasers.", 
                             current_mode=laser.mode)
->>>>>>> 2ee28a2c
 
         # Gather calibration data
         self._calibration = calibration["sweep"]
@@ -116,41 +91,24 @@
         """Apply default settings for sweep mode operation.
         <p>
         Sets the laser to the default TEC temperature, diode current,
-<<<<<<< HEAD
-        full wavelength range bounds, and cycler interval.
-        """
-        self._laser.tec.target = self._default_TEC
-        self._laser.diode.current = self._default_current
-        self.set_bounds(start_wl=self._max_wl, end_wl=self._min_wl)
-        self.cycler_interval = self._default_cycler_interval
-=======
         full wavelength range and interval.
         """
         self._laser.tec.target = self._default_TEC
         self._laser.diode.current = self._default_current
         self.set_range(start_wl=self._max_wl, end_wl=self._min_wl)
         self.interval = self._default_interval
->>>>>>> 2ee28a2c
 
     def start(self, number_sweeps: int | None = None) -> None:
         """Start the wavelength sweep operation.
         <p> 
         Initiates the sweep operation with the configured number of cycles.
         The laser will begin cycling through the wavelength range according
-<<<<<<< HEAD
-        to the current bounds and interval settings.
-=======
         to the current range and interval settings.
->>>>>>> 2ee28a2c
         """
         if number_sweeps is not None:
             self.number_sweeps = number_sweeps
 
-<<<<<<< HEAD
-        self._laser.query(data=f"DRV:CYC:RUN {self.number_sweeps:d}")
-=======
         self._comm.query(data=f"DRV:CYC:RUN {self.number_sweeps:d}")
->>>>>>> 2ee28a2c
 
     def stop(self) -> None:
         """Stop the current wavelength sweep operation.
@@ -160,11 +118,7 @@
         from where it was stopped.
         """
 
-<<<<<<< HEAD
-        self._laser.query(data="DRV:CYC:ABRT")
-=======
         self._comm.query(data="DRV:CYC:ABRT")
->>>>>>> 2ee28a2c
         
     def resume(self) -> None:
         """Resume a paused wavelength sweep operation.
@@ -173,79 +127,12 @@
         :meth:`stop` method. The sweep will continue from its current position
         with the same configuration settings.
         """
-<<<<<<< HEAD
-        self._laser.query(data="DRV:CYC:CONT")
-
-    def set_bounds(self, start_wl: float, end_wl: float) -> None:
-        """Set the wavelength sweep range bounds.
-        <p>
-        Configures the start and end wavelength limits for the sweep operation.
-        When setting bounds, the start bound is set to the first occurrence of
-        a wavelength in the cycler table and the end bound is set to the last
-        occurrence. This ensures proper indexing within the calibration table.
-        <p>
-        If the specified wavelengths are not exact matches in the calibration table,
-        the closest available wavelengths will be used instead.
-
-        Args:
-            start_wl: Start bound wavelength in nanometers.
-            end_wl: End bound wavelength in nanometers.
-
-        Raises:
-            ValueError: If bounds are outside the calibrated range or if start >= end.
-        """
-        if end_wl < self._min_wl or start_wl > self._max_wl:
-            raise ValueError(f"Bounds must be between {self._min_wl} and {self._max_wl}.")
-        if start_wl <= end_wl:
-            raise ValueError(f"Start wavelength {start_wl} cannot be less than end wavelength {end_wl}.")
-        if start_wl not in self._wavelengths:
-            start_wl = self._find_closest_wavelength(start_wl)
-        if end_wl not in self._wavelengths:
-            end_wl = self._find_closest_wavelength(end_wl)
-
-        # Get the index of the first occurrence of the start bound wavelength
-        index_start: int = self._wavelengths.index(start_wl) 
-        # Get the index of the first occurrence of the end bound wavelength
-        index_end: int = self._wavelengths.index(end_wl)
-        # Get the index of the last occurrence of the end bound wavelength
-        index_end += self._wavelengths.count(end_wl) - 1
-        
-        self._laser.query(data=f"DRV:CYC:SPAN {index_start} {index_end}")
-
-    def get_bounds(self) -> tuple[float, float]:
-        """Get the current wavelength sweep range bounds.
-        
-        Returns:
-            tuple[float, float]: A tuple containing (lower_bound, upper_bound) wavelengths 
-                in nanometers.
-        """
-        [index_start, index_end] = self._laser.query("DRV:CYC:SPAN?").split(' ')
-        return (
-            self._wavelengths[int(index_start)],
-            self._wavelengths[int(index_end)]
-        )
-=======
         self._comm.query(data="DRV:CYC:CONT")
->>>>>>> 2ee28a2c
 
     def get_total_time(self) -> float:
         """Calculate the total estimated time for the complete sweep operation.
         
         Returns:
-<<<<<<< HEAD
-            float: The estimated total time for the sweep in microseconds, based on the current
-                interval, number of wavelength points, and number of sweep cycles.
-                Returns 0.0 if number of sweeps is 0 (infinite sweeps).
-        """
-        return self.cycler_interval * len(self.get_points()) * self.number_sweeps if self.number_sweeps > 0 else 0.0
-
-    def get_points(self) -> list[float]:
-        """Get all wavelength points within the current sweep bounds.
-        
-        Returns:
-            list[float]: List of wavelengths that will be swept through during operation, 
-                including both the lower and upper bounds.
-=======
             The estimated total time for the sweep in microseconds, based on the current
                 interval, number of wavelength points, and number of sweep cycles.
                 Returns 0.0 if number of sweeps is 0 (infinite sweeps).
@@ -258,7 +145,6 @@
         Returns:
             List of wavelengths that will be swept through during operation, 
                 including both the lower and upper wavelengths.
->>>>>>> 2ee28a2c
         """
         lower_index: int = self._wavelengths.index(self.start_wavelength)
         upper_index: int = self._wavelengths.index(self.end_wavelength)
@@ -278,17 +164,10 @@
 
     @property
     def wavelength(self) -> float:
-<<<<<<< HEAD
-        """Get the current wavelength from the cycler position.
-        
-        Returns:
-            float: The wavelength corresponding to the current cycler position
-=======
         """Get the current wavelength from the laser.
         
         Returns:
             The wavelength corresponding to the current wavelength 
->>>>>>> 2ee28a2c
                 in nanometers.
             
         Note:
@@ -296,45 +175,13 @@
             and maps it to the corresponding wavelength in the calibration table.
             
         Warning:
-<<<<<<< HEAD
-            Depending on the cycler interval, this value may have changed by the 
-=======
             Depending on the interval, this value may have changed by the 
->>>>>>> 2ee28a2c
             time it is retrieved due to the continuous sweeping operation.
         """
         current_index: int = int(self._comm.query("DRV:CYC:CPOS?"))
         return self._wavelengths[current_index]
 
     @property
-<<<<<<< HEAD
-    def cycler_interval(self) -> float:
-        """Get the current cycler interval setting.
-        
-        Returns:
-            float: The time interval between wavelength steps in milliseconds.
-        """
-        return float(self._laser.query("DRV:CYC:INT?"))
-
-    @cycler_interval.setter
-    def cycler_interval(self, value: int) -> None:
-        """Set the cycler interval between wavelength steps.
-        
-        Args:
-            value: Time interval between wavelength steps in microseconds.
-                Must be a positive integer between 20 and 50 000.
-                
-        Warning:
-            The cycler interval is part of the calibration data. Changing it
-            may cause the laser to behave differently than expected.
-            
-        Raises:
-            ValueError: If value is not a positive integer within the valid range.
-        """
-        if 20 > value or value > 50000 or not isinstance(value, int):
-            raise ValueError("Cycler interval must be a positive integer between 20 and 50 000 microseconds.")
-        self._laser.query(data=f"DRV:CYC:INT {value}")
-=======
     def interval(self) -> int:
         """Get the current interval setting.
         
@@ -361,138 +208,17 @@
         if 20 > interval or interval > 50000 or not isinstance(interval, int):
             raise ValueError(f"Interval value {interval} not valid: must be a positive integer between 20 and 50 000 microseconds.")
         self._comm.query(data=f"DRV:CYC:INT {interval}")
->>>>>>> 2ee28a2c
 
     @property
     def number_sweeps(self) -> int:
         """Get the configured number of sweep cycles.
         
         Returns:
-<<<<<<< HEAD
-            int: The number of sweep cycles configured. 0 indicates infinite sweeps.
-=======
             The number of sweep cycles configured. 0 indicates infinite sweeps.
->>>>>>> 2ee28a2c
         """
         return self._no_sweeps
 
     @number_sweeps.setter
-<<<<<<< HEAD
-    def number_sweeps(self, value: int) -> None:
-        """Set the number of sweep cycles to perform.
-        
-        Args:
-            value: Number of sweep cycles to perform. Set to 0 for infinite sweeps.
-            
-        Raises:
-            ValueError: If value is negative or not an integer.
-        """
-        if value < 0 or not isinstance(value, int):
-            raise ValueError("Number of sweeps must be a non-negative integer.")
-        self._no_sweeps = value
-
-
-    ########## Private Methods ##########
-
-    def _find_closest_wavelength(self, wavelength: float) -> float:
-        """Find the closest available wavelength in the calibration table.
-        <p>
-        This method is used internally to find a wavelength in the calibration table
-        that is closest to the specified target wavelength. This is useful when
-        the exact requested wavelength is not available in the calibration data.
-        
-        Args:
-            wavelength: The target wavelength in nanometers.
-        
-        Returns:
-            float: The closest valid wavelength from the calibration data in nanometers.
-        """
-        return min(self._wavelengths, key=lambda x: abs(x - wavelength))
-
-
-    ########## Method Overloads/Aliases ##########
-    
-    def get_wl(self) -> float:
-        """Get the current wavelength setting.
-        <p>
-        Alias for the :attr:`wavelength` property getter for convenience.
-        
-        Returns:
-            float: Current wavelength in nanometers.
-        """
-        return self.wavelength
-
-    def set_interval(self, interval: int) -> None:
-        """Set the cycler interval between wavelength steps.
-        <p> 
-        Alias for the :attr:`cycler_interval` property setter.
-        Controls the time delay between each wavelength step during the sweep.
-        
-        Args:
-            interval: Time interval between wavelength steps in microseconds.
-                Must be a positive integer between 20 and 50 000.
-            
-        Warning:
-            The cycler interval is part of the calibration data. Changing it
-            may cause the laser to behave differently than expected.
-
-        Raises:
-            ValueError: If value is not a positive integer within the valid range.
-        """
-        self.cycler_interval = interval
-
-    @property
-    def lower_bound(self) -> float:
-        """Get the lower bound of the current sweep range.
-        <p>
-        Alias for :meth:`get_bounds` result extraction for convenience.
-        
-        Returns:
-            float: The wavelength at the lower bound of the current sweep range
-                in nanometers.
-        """
-        return self.get_bounds()[0]
-
-    @lower_bound.setter
-    def lower_bound(self, value: float) -> None:
-        """Set the lower bound of the sweep range.
-        <p>
-        Alias for :meth:`set_bounds` with current upper bound for convenience.
-        
-        Args:
-            value: New lower bound wavelength in nanometers.
-            
-        Raises:
-            ValueError: If value is outside the calibrated wavelength range or
-                if it is greater than or equal to the current upper bound.
-        """
-        self.set_bounds(value, self.upper_bound)
-
-    @property
-    def upper_bound(self) -> float:
-        """Get the upper bound of the current sweep range.
-        <p>
-        Alias for :meth:`get_bounds` result extraction for convenience.
-        
-        Returns:
-            float: The wavelength at the upper bound of the current sweep range
-                in nanometers.
-        """
-        return self.get_bounds()[1]
-
-    @upper_bound.setter
-    def upper_bound(self, value: float) -> None:
-        """Set the upper bound of the sweep range.
-        <p>
-        Alias for :meth:`set_bounds` with current lower bound for convenience.
-        
-        Args:
-            value: New upper bound wavelength in nanometers.
-            
-        Raises:
-            ValueError: If value is outside the calibrated wavelength range or
-                if it is less than or equal to the current lower bound.
-=======
     def number_sweeps(self, number: int) -> None:
         """Set the number of sweep cycles to perform.
         
@@ -625,9 +351,8 @@
         
         Returns:
             Current wavelength in nanometers.
->>>>>>> 2ee28a2c
-        """
-        self.set_bounds(self.lower_bound, value)
+        """
+        return self.wavelength
 
     def set_interval(self, interval: int) -> None:
         """
@@ -648,36 +373,6 @@
 
     @property
     def start_wavelength(self) -> float:
-<<<<<<< HEAD
-        """Get the starting wavelength of the sweep operation.
-        <p>
-        Alias for the :attr:`lower_bound` property for convenience.
-        
-        Returns:
-            float: The lower bound wavelength of the current sweep range in nanometers.
-        """
-        return self.lower_bound
-
-    @start_wavelength.setter
-    def start_wavelength(self, value: float) -> None:
-        """Set the starting wavelength of the sweep operation.
-        <p>
-        Alias for the :attr:`lower_bound` property setter for convenience.
-        
-        Args:
-            value: The lower bound wavelength of the sweep range in nanometers.
-        """
-        self.lower_bound = value
-
-    @property
-    def end_wavelength(self) -> float:
-        """Get the ending wavelength of the sweep operation.
-        <p>
-        Alias for the :attr:`upper_bound` property for convenience.
-
-        Returns:
-            float: The upper bound wavelength of the current sweep range in nanometers.
-=======
         """Get the start wavelength of the current sweep range.
         <p>
         Alias for :meth:`get_range` result extraction for convenience.
@@ -712,22 +407,10 @@
         Returns:
             The wavelength at the end of the current sweep range
                 in nanometers.
->>>>>>> 2ee28a2c
         """
         return self.range[1]
 
     @end_wavelength.setter
-<<<<<<< HEAD
-    def end_wavelength(self, value: float) -> None:
-        """Set the ending wavelength of the sweep operation.
-        <p>
-        Alias for the :attr:`upper_bound` property setter for convenience.
-        
-        Args:
-            value: The upper bound wavelength of the sweep range in nanometers.
-        """
-        self.upper_bound = value
-=======
     def end_wavelength(self, wavelength: float) -> None:
         """Set the end wavelength of the sweep range.
         <p>
@@ -766,5 +449,4 @@
         Raises:
             ValueError: If wavelength are outside the calibrated range or if start <= end.
         """
-        self.range = (start_wl, end_wl)
->>>>>>> 2ee28a2c
+        self.range = (start_wl, end_wl)