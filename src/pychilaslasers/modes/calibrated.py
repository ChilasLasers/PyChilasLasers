--- conflicted
+++ resolved
@@ -6,11 +6,7 @@
 shared between steady and sweep mode operations.
 <p>
 Authors: SDU
-<<<<<<< HEAD
-Last Revision: July 30, 2025 - Enhanced documentation and improved code formatting
-=======
 Last Revision: July 31, 2025 - Reorganized imports according to coding conventions
->>>>>>> 2ee28a2c
 """
 
 # ⚛️ Type checking
@@ -59,24 +55,11 @@
         synchronizing the laser with other equipment or processes that depend on it.
         
         Returns:
-<<<<<<< HEAD
-            bool: True if auto-trigger is enabled, False otherwise.
-=======
             True if auto-trigger is enabled, False otherwise.
->>>>>>> 2ee28a2c
         """
         return self._autoTrig
     
     @autoTrig.setter
-<<<<<<< HEAD
-    def autoTrig(self, value: bool) -> None:
-        """Set the auto-trigger setting of the laser.
-        
-        Args:
-            value (bool): Whether to enable (True) or disable (False) auto-trigger.
-        """
-        self._autoTrig = value
-=======
     def autoTrig(self, state: bool) -> None:
         """Set the auto-trigger setting of the laser.
         
@@ -84,24 +67,15 @@
             state: Whether to enable (True) or disable (False) auto-trigger.
         """
         self._autoTrig = state
->>>>>>> 2ee28a2c
 
 
     ########## Main Methods ##########
 
-<<<<<<< HEAD
-    def toggle_autoTrig(self, value: bool | None = None) -> None:
-        """Toggle the auto-trigger setting.
-        <p>
-        If `value` is provided, it sets the auto-trigger to that value.
-        If `value` is None, it toggles the current state of auto-trigger.
-=======
     def toggle_autoTrig(self, state: bool | None = None) -> None:
         """Toggle the auto-trigger setting.
         <p>
         If `state` is provided, it sets the auto-trigger to that state.
         If `state` is None, it toggles the current state of auto-trigger.
->>>>>>> 2ee28a2c
         <p>
         This is useful for quickly enabling or disabling the auto-trigger without
         having to explicitly set it to True or False.
@@ -109,15 +83,6 @@
         This method is an alternative to the setter for `autoTrig`.
         
         Args:
-<<<<<<< HEAD
-            value (bool | None): The value to set the auto-trigger to. If None,
-                it toggles the current state.
-        """
-        self._autoTrig = value if value is not None else not self._autoTrig
-
-    ########## Properties (Getters/Setters) ##########
-
-=======
             state: The state to set the auto-trigger to. If None,
                 it toggles the current state.
         """
@@ -125,7 +90,6 @@
 
     ########## Properties (Getters/Setters) ##########
 
->>>>>>> 2ee28a2c
     @property
     def min_wavelength(self) -> float:
         """Get the minimum wavelength that the laser can be tuned to.
@@ -133,11 +97,7 @@
         Trying to set a wavelength below this value will raise an error.
         
         Returns:
-<<<<<<< HEAD
-            float: The minimum calibrated wavelength in nanometers.
-=======
             The minimum calibrated wavelength in nanometers.
->>>>>>> 2ee28a2c
         """
         return self._min_wl
     
@@ -148,19 +108,11 @@
         Trying to set a wavelength above this value will raise an error.
         
         Returns:
-<<<<<<< HEAD
-            float: The maximum calibrated wavelength in nanometers.
-=======
             The maximum calibrated wavelength in nanometers.
->>>>>>> 2ee28a2c
         """
         return self._max_wl
 
 
-<<<<<<< HEAD
-
-   
-=======
     @abstractmethod
     def get_wl(self) -> float:
         """Get the current wavelength of the laser.
@@ -171,5 +123,4 @@
         Returns:
             The current wavelength in nanometers.
         """
-        pass
->>>>>>> 2ee28a2c
+        pass