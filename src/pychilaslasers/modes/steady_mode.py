--- conflicted
+++ resolved
@@ -4,11 +4,7 @@
 This module implements steady mode operation of the laser which allows for tuning to
 wavelengths from the calibration table.
 Authors: RLK, AVR, SDU
-<<<<<<< HEAD
-Last Revision: July 30, 2025 - Enhanced documentation and improved code formatting
-=======
 Last Revision: Aug 4, 2025 - Implemented new Communication class for serial communication
->>>>>>> 2ee28a2c
 """
 
 # ⚛️ Type checking
@@ -117,35 +113,16 @@
         """Set the laser wavelength.
         
         Args:
-<<<<<<< HEAD
-            value: Target wavelength in nanometers.
-                If the value is not in the calibration table, it will find the
-                closest available wavelength and use that instead.
-            
-        Returns:
-            float: The actual wavelength that was set.
-=======
             wavelength: Target wavelength in nanometers.
                 If the wavelength is not in the calibration table, it will find the
                 closest available wavelength and use that instead.
             
         Returns:
             The actual wavelength that was set.
->>>>>>> 2ee28a2c
             
         Raises:
             ValueError: If wavelength is outside the valid calibration range.
         """
-<<<<<<< HEAD
-        if value < self._min_wl or value > self._max_wl:
-            raise ValueError(f"Wavelength must be between {self._min_wl} and {self._max_wl}.")
-        if value not in self._calibration.keys():
-            # Find the closest available wavelength to the requested value
-            value = min(self._calibration.keys(), key=lambda x: abs(x - value))
-
-        self._change_method.set_wl(value)
-        self._wl = value
-=======
         if wavelength < self._min_wl or wavelength > self._max_wl:
             raise ValueError(f"Wavelength value {wavelength} not valid: must be between {self._min_wl} and {self._max_wl}.")
         if wavelength not in self._calibration.keys():
@@ -154,7 +131,6 @@
 
         self._change_method.set_wl(wavelength)
         self._wl = wavelength
->>>>>>> 2ee28a2c
         
         # Trigger pulse if auto-trigger is enabled (inherited from parent)
         if self._autoTrig:
@@ -215,19 +191,11 @@
         """Set wavelength relative to current position.
         
         Args:
-<<<<<<< HEAD
-            value: Wavelength change in nanometers, relative to current wavelength.
-                Positive values increase wavelength, negative values decrease it.
-                
-        Returns:
-            float: The new absolute wavelength that was set.
-=======
             delta: Wavelength change in nanometers, relative to current wavelength.
                 Positive deltas increase wavelength, negative deltas decrease it.
                 
         Returns:
             The new absolute wavelength that was set.
->>>>>>> 2ee28a2c
         
         Raises:
             ValueError: If the resulting wavelength is outside the valid range.
@@ -242,16 +210,6 @@
         """Toggle the anti-hysteresis correction state.
         
         Args:
-<<<<<<< HEAD
-            value: Optional explicit state to set. If None, toggles current state.
-                True enables anti-hysteresis, False disables it.
-        """
-        if value is None:
-            # Toggle the current state
-            self._change_method.anti_hyst_enabled = not self._change_method.anti_hyst_enabled
-        else:
-            self._change_method.anti_hyst_enabled = value
-=======
             state: Optional explicit state to set. If None, toggles current state.
                 True enables anti-hysteresis, False disables it.
         """
@@ -260,7 +218,6 @@
             self._change_method.anti_hyst_enabled = not self._change_method.anti_hyst_enabled
         else:
             self._change_method.anti_hyst_enabled = state
->>>>>>> 2ee28a2c
 
 
 ########## Private Classes ##########
@@ -379,11 +336,7 @@
         Anti-hysteresis correction is applied only when a mode hop is detected.
         
         Warning:
-<<<<<<< HEAD
-            This method assumes self._wavelength is NOT already set to the current
-=======
             This method assumes self._wavelength is NOT already set to the requested
->>>>>>> 2ee28a2c
             wavelength. This is important for mode checking and anti-hysteresis application.
         
         Args:
