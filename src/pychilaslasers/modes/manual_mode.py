--- conflicted
+++ resolved
@@ -6,12 +6,6 @@
 Manual mode provides low-level access to all laser heater components for
 advanced users and debugging purposes.
 <p>
-<<<<<<< HEAD
-Authors: RLK, AVR, SDU
-Last Revision: July 30, 2025 - Enhanced documentation and improved code formatting
-"""
-
-=======
 **The calibration is not valid during manual mode**
 <p>
 Authors: RLK, AVR, SDU
@@ -19,7 +13,6 @@
 """
 
 # ⚛️ Type checking
->>>>>>> 2ee28a2c
 from __future__ import annotations
 from typing import TYPE_CHECKING
 
@@ -63,14 +56,8 @@
     def __init__(self, laser: Laser) -> None:
         """Initialize manual mode with laser instance and heater components.
         <p>
-<<<<<<< HEAD
-        Creates all heater component instances and establishes direct control
-        over the laser hardware. The laser is temporarily turned on during
-        initialization to gather component characteristics.
-=======
         Creates all heater component instances. The laser is temporarily turned on
         during initialization to gather component characteristics.
->>>>>>> 2ee28a2c
         
         Args:
             laser: The laser instance to control.
@@ -94,18 +81,8 @@
 
     def apply_defaults(self) -> None:
         """Apply default settings for manual mode operation.
-<<<<<<< HEAD
-        <p>
-        Resets all heater values to zero, providing a safe starting state
-        for manual operation. This ensures no residual voltages remain
-        from previous operations.
-        """
-        for heater in self._heaters:
-            heater.value = 0
-=======
         """
         pass
->>>>>>> 2ee28a2c
 
     def set_driver_value(self, heater_ch: int | HeaterChannel, heater_value: float) -> None:
         """Manually set the voltage value of a specific driver channel.
@@ -122,42 +99,20 @@
                 
         Warning:
             This method performs no validation on the input values.
-<<<<<<< HEAD
-            Setting inappropriate voltages may damage the laser hardware.
-        """
-        self._laser.query(f"DRV:D {heater_ch:d} {heater_value:.4f}")
-=======
             Setting inappropriate voltages may result in errors or undefined behavior.
         """
         self._comm.query(f"DRV:D {heater_ch:d} {heater_value:.4f}")
->>>>>>> 2ee28a2c
 
     ########## Properties (Getters/Setters) ##########
 
     @property
     def mode(self) -> LaserMode:
-<<<<<<< HEAD
-        """Get the laser operation mode.
-        
-        Returns:
-            LaserMode: LaserMode.MANUAL indicating manual mode operation.
-        """
-=======
         """Get the laser operation mode."""
->>>>>>> 2ee28a2c
         return LaserMode.MANUAL
 
     @property
     def phase_section(self) -> PhaseSection:
-<<<<<<< HEAD
-        """Get the phase section heater component.
-        
-        Returns:
-            PhaseSection: The phase section heater for wavelength fine-tuning.
-        """
-=======
         """Get the phase section heater."""
->>>>>>> 2ee28a2c
         return self._phase_section
 
     @phase_section.setter
@@ -171,15 +126,7 @@
 
     @property
     def large_ring(self) -> LargeRing:
-<<<<<<< HEAD
-        """Get the large ring heater component.
-        
-        Returns:
-            LargeRing: The large ring heater for coarse wavelength control.
-        """
-=======
         """Get the large ring heater."""
->>>>>>> 2ee28a2c
         return self._large_ring
 
     @large_ring.setter
@@ -193,15 +140,7 @@
 
     @property
     def small_ring(self) -> SmallRing:
-<<<<<<< HEAD
-        """Get the small ring heater component.
-        
-        Returns:
-            SmallRing: The small ring heater for medium wavelength control.
-        """
-=======
         """Get the small ring heater."""
->>>>>>> 2ee28a2c
         return self._small_ring
 
     @small_ring.setter
@@ -215,15 +154,6 @@
 
     @property
     def tunable_coupler(self) -> TunableCoupler:
-<<<<<<< HEAD
-        """Get the tunable coupler heater component.
-        
-        Returns:
-            TunableCoupler: The tunable coupler heater for output coupling control.
-        """
-        return self._tunable_coupler
-
-=======
         """Get the tunable coupler."""
         return self._tunable_coupler
 
@@ -236,7 +166,6 @@
         """
         self._tunable_coupler.value = value
 
->>>>>>> 2ee28a2c
     ########## Method Overloads/Aliases ##########
 
     @property
@@ -246,17 +175,12 @@
         Alias that provides all individual heater components in a single list.
         
         Returns:
-<<<<<<< HEAD
-            list[Heater]: List containing phase_section, large_ring, small_ring,
-                and tunable_coupler heater instances.
-=======
             List containing:
                 0. phase_section
                 1. large_ring
                 2. small_ring
                 3. tunable_coupler
                 In this order for easy iteration and access.
->>>>>>> 2ee28a2c
         """
         return self._heaters
     