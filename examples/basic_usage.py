#!/usr/bin/env python
"""Demo script for pychilaslasers library.

This demo script follows a typical usage of the library. It initializes a laser, powers it on,
performs some common operations, before safely shutting it down.
"""

import logging
from pathlib import Path
from pychilaslasers.modes import LaserMode
from pychilaslasers import Laser
from basic_usage_sweeping import run_sweeping_example, select_com_port


# Change logging level to change the verbosity of the terminal output.
# Debug will print all the serial commands and responses sent to the laser.
logging.basicConfig(level=logging.INFO)
logger = logging.getLogger(__name__)

com_port: str = select_com_port()

# Path to *.csv file, which contains the calibration Look-Up Table (lut)
path_calibration_lut = Path("path/to/file")

# Initiate laser object
laser = Laser(com_port=com_port, calibration_file=path_calibration_lut)

# Check laser connection
print(f"Connection state {laser.system_state}")

# Turn on laser system
laser.system_state = True

# Laser switches to tuning mode for wavelength tuning (applies to both COMET and ATLAS lasers)
laser.mode = LaserMode.STEADY

# Set laser wavelength to any value within the tuning range given by the calibration look-up table
laser.steady.wavelength = 1550.000  # nm

# Get current laser wavelength
print(f"Current wavelength is {laser.steady.wavelength} nm")
input("Press enter to continue...")

# Set wavelength in relative manner to apply a single step or offset
print(f"New wavelength is {laser.steady.set_wl_relative(0.100)} nm")

# ... or decrease wavelength with a negative step
print(f"New wavelength is {laser.steady.set_wl_relative(-1.000)} nm")
input("Press Enter to continue...")

<<<<<<< HEAD
# Emit a trigger pulse
=======
# Emit a trigger pulse for synchronization with other equipment, e.g. to indicate that the wavelength is set
>>>>>>> 8b26fb77
laser.trigger_pulse()

# Laser continues with sweeping example (only applies to COMET lasers)
if laser.model == "COMET":
    run_sweeping_example(laser)

# Finally, turn off the laser
laser.system_state = False<|MERGE_RESOLUTION|>--- conflicted
+++ resolved
@@ -48,11 +48,7 @@
 print(f"New wavelength is {laser.steady.set_wl_relative(-1.000)} nm")
 input("Press Enter to continue...")
 
-<<<<<<< HEAD
-# Emit a trigger pulse
-=======
 # Emit a trigger pulse for synchronization with other equipment, e.g. to indicate that the wavelength is set
->>>>>>> 8b26fb77
 laser.trigger_pulse()
 
 # Laser continues with sweeping example (only applies to COMET lasers)
