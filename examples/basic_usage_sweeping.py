#!/usr/bin/env python
"""Demo script for pychilaslasers library.

This demo script follows a typical usage of the library that showcases the sweeping
mode functions that can be used on COMET lasers.
"""

import logging
from pathlib import Path

from pychilaslasers import Laser

# Path to *.csv file, which contains the calibration Look-Up Table (lut)
path_calibration_lut = Path("path/to/file")

# Change logging level to change the verbosity of the terminal output.
# Debug will print all the serial commands and responses sent to the laser.
logging.basicConfig(level=logging.INFO)
logger = logging.getLogger(__name__)


<<<<<<< HEAD
def select_com_port() -> str:  # noqa: D103
    from pychilaslasers import utils

    if len(ports := utils.list_comports()) == 1:
        address: str = ports[0]
=======
def select_com_port() -> str:
    from pychilaslasers import utils
    if len(ports := utils.list_comports()) == 1:
        selected_com_port: str = ports[0]
>>>>>>> 8b26fb77
    elif len(ports) < 0:
        print("No COM ports found. Please connect the laser and try again.")
        exit(1)
    else:
        while True:
<<<<<<< HEAD
            address = input(
                f"Available COM ports: {ports}\nPlease enter the COM port address: "
            )
            if address in ports:
=======
            selected_com_port = input(f"Available COM ports: {ports}\nPlease enter the COM port address: ")
            if selected_com_port in ports:
>>>>>>> 8b26fb77
                break
            print("Invalid COM port address. Please choose from.")
    return selected_com_port


<<<<<<< HEAD
def run_sweeping_example(laser: Laser | None = None) -> None:  # noqa: D103
=======
def run_sweeping_example(laser:Laser | None = None) -> None:
    # Continue with the sweeping example using the laser object
>>>>>>> 8b26fb77
    if laser is None:
        laser = Laser(calibration_file=path_calibration_lut, com_port=select_com_port())

    # Turn on laser system
    laser.system_state = True

    # Laser switches to sweep mode for wavelength sweeping (applies only to COMET lasers)
    laser.mode = "sweeping"

    # Automatically define the sweep range for a full sweep, based on the maximum tuning range of the calibration look-up table
    start_wavelength: float = laser.sweep.start_wavelength
    end_wavelength: float = laser.sweep.end_wavelength
<<<<<<< HEAD

    laser.sweep.interval = int(input("Enter the sweep interval (in us): "))
    print(f"Starting sweep from {start_wavelength}nm to {end_wavelength}nm")
=======
    print(f"Starting sweep from {start_wavelength} nm to {end_wavelength} nm")

    # Start a full wavelength sweep for an infinite number of sweeps, until it is interrupted by stop()
>>>>>>> 8b26fb77
    laser.sweep.start()

    # Stop wavelength sweep
    input("Press Enter to stop the sweep...")
    laser.sweep.stop()

<<<<<<< HEAD
    print(
        f"Now sweeping with user-defined bounds. Min is {start_wavelength}nm, Max"
        f" is {end_wavelength}nm"
    )
    low_bound = input("Enter the start wavelength (nm): ")
    high_bound = input("Enter the end wavelength (nm): ")
=======
    # Manually define the sweep range
    print(f"Please define sweep wavelength bounds. Maximum start is {start_wavelength} nm, minimum end is {end_wavelength} nm")
    start_wavelength = float(input("Enter the start wavelength (nm): "))
    end_wavelength = float(input("Enter the end wavelength (nm): "))
>>>>>>> 8b26fb77

    try:
        laser.sweep.set_range(start_wavelength, end_wavelength)
        print(f"Sweep bounds set from {start_wavelength} nm to {end_wavelength} nm")
    except ValueError as e:
        print(f"Error setting bounds: {e}")

    # Start a full wavelength sweep for an infinite number of sweeps, until it is interrupted by stop()
    laser.sweep.start()

    # Stop wavelength sweep
    input("Press Enter to stop the sweep...")
    laser.sweep.stop()


if __name__ == "__main__":
    # Example usage
    run_sweeping_example()<|MERGE_RESOLUTION|>--- conflicted
+++ resolved
@@ -19,43 +19,26 @@
 logger = logging.getLogger(__name__)
 
 
-<<<<<<< HEAD
-def select_com_port() -> str:  # noqa: D103
-    from pychilaslasers import utils
-
-    if len(ports := utils.list_comports()) == 1:
-        address: str = ports[0]
-=======
 def select_com_port() -> str:
     from pychilaslasers import utils
     if len(ports := utils.list_comports()) == 1:
         selected_com_port: str = ports[0]
->>>>>>> 8b26fb77
     elif len(ports) < 0:
         print("No COM ports found. Please connect the laser and try again.")
         exit(1)
     else:
         while True:
-<<<<<<< HEAD
-            address = input(
-                f"Available COM ports: {ports}\nPlease enter the COM port address: "
-            )
-            if address in ports:
-=======
+
             selected_com_port = input(f"Available COM ports: {ports}\nPlease enter the COM port address: ")
             if selected_com_port in ports:
->>>>>>> 8b26fb77
                 break
             print("Invalid COM port address. Please choose from.")
     return selected_com_port
 
 
-<<<<<<< HEAD
-def run_sweeping_example(laser: Laser | None = None) -> None:  # noqa: D103
-=======
+
 def run_sweeping_example(laser:Laser | None = None) -> None:
     # Continue with the sweeping example using the laser object
->>>>>>> 8b26fb77
     if laser is None:
         laser = Laser(calibration_file=path_calibration_lut, com_port=select_com_port())
 
@@ -68,34 +51,20 @@
     # Automatically define the sweep range for a full sweep, based on the maximum tuning range of the calibration look-up table
     start_wavelength: float = laser.sweep.start_wavelength
     end_wavelength: float = laser.sweep.end_wavelength
-<<<<<<< HEAD
 
-    laser.sweep.interval = int(input("Enter the sweep interval (in us): "))
-    print(f"Starting sweep from {start_wavelength}nm to {end_wavelength}nm")
-=======
     print(f"Starting sweep from {start_wavelength} nm to {end_wavelength} nm")
 
     # Start a full wavelength sweep for an infinite number of sweeps, until it is interrupted by stop()
->>>>>>> 8b26fb77
     laser.sweep.start()
 
     # Stop wavelength sweep
     input("Press Enter to stop the sweep...")
     laser.sweep.stop()
 
-<<<<<<< HEAD
-    print(
-        f"Now sweeping with user-defined bounds. Min is {start_wavelength}nm, Max"
-        f" is {end_wavelength}nm"
-    )
-    low_bound = input("Enter the start wavelength (nm): ")
-    high_bound = input("Enter the end wavelength (nm): ")
-=======
     # Manually define the sweep range
     print(f"Please define sweep wavelength bounds. Maximum start is {start_wavelength} nm, minimum end is {end_wavelength} nm")
     start_wavelength = float(input("Enter the start wavelength (nm): "))
     end_wavelength = float(input("Enter the end wavelength (nm): "))
->>>>>>> 8b26fb77
 
     try:
         laser.sweep.set_range(start_wavelength, end_wavelength)
